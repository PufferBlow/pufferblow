[tool.poetry]
name = "pufferblow-api"
version = "0.1.0"
description = "Official API for PufferBlow"
authors = ["ramsy0dev <0ramsy0@gmail.com>"]
license = "GPL-3.0"
readme = "README.md"
packages = [{include = "pufferblow_api"}]

[tool.poetry.dependencies]
python = "^3.10"
fastapi = "^0.104.1"
typer = "^0.9.0"
rich = "^13.7.0"
uvicorn = "^0.24.0"
pyyaml = "^6.0"
pycryptodome = "^3.19.0"
bcrypt = "^4.1.1"
loguru = "^0.7.2"
pytz = "^2023.3"
psycopg2-binary = "^2.9.9"
<<<<<<< HEAD
pytest = "^7.4.2"
sqlalchemy = "^2.0.22"
websockets = "^12.0"
httpx = "^0.25.2"
=======
pytest = "^7.4.3"
sqlalchemy = "^2.0.23"
>>>>>>> 6a77df8a

[tool.poetry.group.dev.dependencies]
loguru = "^0.7.2"
gunicorn = "^21.2.0"

[tool.poetry.plugins."console_scripts"]
pufferblow_api = "pufferblow_api:__main__.cli"

[build-system]
requires = ["poetry-core"]
build-backend = "poetry.core.masonry.api"<|MERGE_RESOLUTION|>--- conflicted
+++ resolved
@@ -19,15 +19,10 @@
 loguru = "^0.7.2"
 pytz = "^2023.3"
 psycopg2-binary = "^2.9.9"
-<<<<<<< HEAD
-pytest = "^7.4.2"
-sqlalchemy = "^2.0.22"
+pytest = "^7.4.3"
+sqlalchemy = "^2.0.23"
 websockets = "^12.0"
 httpx = "^0.25.2"
-=======
-pytest = "^7.4.3"
-sqlalchemy = "^2.0.23"
->>>>>>> 6a77df8a
 
 [tool.poetry.group.dev.dependencies]
 loguru = "^0.7.2"
