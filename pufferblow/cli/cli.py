import sys
import typer

from rich import print
from loguru import logger
from rich.prompt import Prompt, Confirm
from rich.console import Console

from pufferblow import constants
from pufferblow.api.api import api

from pufferblow.api.logger.logger import (
    InterceptHandler,
    logging,
    StandaloneApplication,
    StubbedGunicornLogger,
    WORKERS
)

# Base
from pufferblow.api.database.tables.declarative_base import Base

from pufferblow.api_initializer import api_initializer

# Log messages
from pufferblow.api.logger.msgs import (
    errors
)
from pufferblow.api.logger.levels import (
    LOG_LEVEL_MAP
)

# Utils
from pufferblow.api.utils.prompt import ask_prompt

# Config handler
from pufferblow.api.config.config_handler import ConfigHandler

# Models
from pufferblow.api.models.config_model import Config 

# Database
from pufferblow.api.database.database import Database

# Init cli
cli = typer.Typer()

# Init console
console = Console()

# Pre-init the config handler and the config model
# TODO: Find a better to do this
config_handler = ConfigHandler()

if not config_handler.check_config():
    logger.error(errors.ERROR_NO_CONFIG_FILE_FOUND(config_handler.config_file_path))
    # exit(1)

config_content = config_handler.load_config()
if len(config_content) == 0:
    config = Config()
else:
    config = Config(
        config=config_handler.load_config()
    )

def setup_database() -> tuple:
    """
    Setups the database.

    Args:
        None.

    Returns:
        tuple: The database's connection info.
    """
    database_name = Prompt.ask("PostgreSQL database name", default="postgres")
    username = ask_prompt(prompt="PostgreSQl database username", name="username") 
    password = ask_prompt(prompt="PostgreSQL database password", name="password", password=True)
    host = ask_prompt(prompt="PostgreSQL database's host", name="host")
    port = ask_prompt(prompt="PostgreSQL database's port", name="port", default=6543)
    
    logger.info("Attempting to connect to the database.")
    
    database_uri = Database._create_database_uri(
        username=str(username),
        password=str(password),
        host=str(host),
        port=int(port),
        database_name=database_name
    ) 

    logger.debug(f"Database URI: '{database_uri}'")

    if not Database.check_database_existense(database_uri):
        logger.error(f"The specified database does not exist. Please verify the database name and connection details.")
        exit(1)

    return (database_uri, database_name, username, password, host, port)

def setup_owner_account() -> str:
    """
    Setup the owner's account.

    Args:
        None.

    Returns:
        str: The owner account's auth_token.
    """
    username = ask_prompt(prompt="Enter your owner account username", name="account username")
    password = ask_prompt(prompt="Enter your owner account password", name="account password", password=True)

    user = api_initializer.user_manager.sign_up(
        username=str(username),
        password=str(password),
        is_admin=True,
        is_owner=True
    )

    return user.raw_auth_token

def setup_server(is_update: bool | None = False) -> None:
    """
    Setup the server info.

    Args:
        is_update (bool, default: False): Wether to update the row containing the server info instead of creating it.

    Returns:
        None.
    """
    server_name = ask_prompt(prompt="Enter your server's name", name="server's name")
    server_description = ask_prompt(prompt="Enter your server's description", name="server's description")
    server_welcome_message = ask_prompt(prompt="Enter your server's welcome message for new members", name="sever's welcome message")
    
    if is_update:
        func = api_initializer.server_manager.update_server
    else:
        func = api_initializer.server_manager.create_server

    func(
        server_name=str(server_name),
        description=str(server_description),
        server_welcome_message=str(server_welcome_message)
    )

@cli.command()
def version():
    """ pufferblow's current version """
    print(f"[bold cyan]pufferblow [reset]{constants.VERSION}")

@cli.command()
def setup(
    is_setup_server: bool = typer.Option(False, "--setup-server", help="Only setup the server's info."),
    is_update_server: bool = typer.Option(False, "--update-server", help="Update the server's info like name, description and welcome message.")
):
    """ setup pufferblow """
    is_config_present = config_handler.check_config()

    if is_setup_server or is_update_server:
        if not is_config_present:
            logger.error("Faild to setup the server, no config file was found to proceed with this operation.")
            exit(1) 

        api_initializer.load_objects()
        
        if api_initializer.server_manager.check_server_exists() and is_setup_server:
            logger.error("Server info are already set if you want to update them, then please use the flag '--update-server' instead of '--setup-server'")
            exit(1)

        setup_server(is_update=is_update_server)

        logger.info(f"Server {'created' if not is_update_server else 'updated'} successfuly")

        exit(0)
    
    if is_config_present:
        is_to_proceed = Confirm.ask("A config file already exists. Do you want to continue?")

        if not is_to_proceed:
            exit(0)
    
    config = Config()

    # Database related questions
    database_uri, database_name, username, password, host, port = setup_database() 
    
    config.DATABASE_NAME = database_name
    config.USERNAME = username
    config.DATABASE_PASSWORD = password
    config.DATABASE_HOST = host
    config.DATABASE_PORT = port

    # Load the objects
    api_initializer.load_objects(database_uri)

    # Create the server
    if api_initializer.server_manager.check_server_exists():
        logger.warning("The server was already created, if you want to update the server info then please run the setup command with the --update-server flag")
        exit(1)

    setup_server()

    # Creating the server owner's account
    auth_token = setup_owner_account() 

    logger.info(f"Your auth-token is '{auth_token}'. DO NOT GIVE IT TO ANYONE")

    # Save the config
    config_toml = config.export_toml()
    config_handler.write_config(config=config_toml)

    logger.info(f"Config saved at '{config_handler.config_file_path}'")

@cli.command()
def serve(
    log_level: int = typer.Option(0, "--log-level", help="The log level, ranges from 0 to 3. [INFO: 0, DEBUG: 1, ERROR: 2, CRITICAL: 3]")
):
    """ Serve the API """
    if log_level > 3:
        logger.info("[bold red] [ ? ] [reset]The log level is set too high (max is 3).")
        exit(1)

    # Check if the database exists or not
    database_uri = Database._create_database_uri(
        username=config.USERNAME,
        password=config.DATABASE_PASSWORD,
        host=config.DATABASE_HOST,
        port=config.DATABASE_PORT,
        database_name=config.DATABASE_NAME,
    )

    logger.debug("Checking the database existence...")

    if not Database.check_database_existense(
        database_uri=database_uri
    ):
        logger.error("The specified database does not exist. Please verify the database name and connection details.")
        exit(1)

    # Load shared objects
    logger.debug("Loading objects...")
    api_initializer.load_objects()

    # Setup tables
    logger.debug("Setting up the tables (if neccessary)...")
    api_initializer.database_handler.setup_tables(Base)

    log_level_str = LOG_LEVEL_MAP[log_level]

    INTERCEPT_HANDLER = InterceptHandler()
    logging.basicConfig(handlers=[INTERCEPT_HANDLER], level=log_level_str)
    logging.root.handlers = [INTERCEPT_HANDLER]

    logging.root.setLevel(log_level_str)

    SEEN = set()

    for name in [
        *logging.root.manager.loggerDict.keys(),
        "gunicorn",
        "gunicorn.access",
        "gunicorn.error",
        "uvicorn",
        "uvicorn.access",
        "uvicorn.error",
    ]:
        if name not in SEEN:
            SEEN.add(name.split(".")[0])
            logging.getLogger(name).handlers = [INTERCEPT_HANDLER]

    logger.configure(handlers=[{"sink": sys.stdout}])
    logger.add(config.LOGS_PATH, rotation="10 MB")

    StubbedGunicornLogger.log_level = log_level_str

    OPTIONS = {
        "bind": f"{config.API_HOST}:{config.API_PORT}",
        "workers": WORKERS(config.WORKERS),
        "timeout": 86400, # 24 hours
        "keepalive": 86400, # 24 hours
        "accesslog": "-",
        "errorlog": "-",
        "worker_class": "uvicorn.workers.UvicornWorker",
        "logger_class": StubbedGunicornLogger
    }

    StandaloneApplication(api, OPTIONS).run()

<<<<<<< HEAD
def run() -> None:
=======
def run():
>>>>>>> 881a33ea
    constants.banner()

    cli()<|MERGE_RESOLUTION|>--- conflicted
+++ resolved
@@ -288,11 +288,7 @@
 
     StandaloneApplication(api, OPTIONS).run()
 
-<<<<<<< HEAD
 def run() -> None:
-=======
-def run():
->>>>>>> 881a33ea
-    constants.banner()
+   constants.banner()
 
     cli()